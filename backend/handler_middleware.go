package backend

import (
	"context"
	"errors"
)

var (
	errNilRequest = errors.New("req cannot be nil")
	errNilSender  = errors.New("sender cannot be nil")
)

// HandlerMiddleware is an interface representing the ability to create a middleware
// that implements the Handler interface.
type HandlerMiddleware interface {
	// CreateHandlerMiddleware creates a new Handler by decorating next Handler.
	CreateHandlerMiddleware(next Handler) Handler
}

// The HandlerMiddlewareFunc type is an adapter to allow the use of ordinary
// functions as HandlerMiddleware's. If f is a function with the appropriate
// signature, HandlerMiddlewareFunc(f) is a HandlerMiddleware that calls f.
type HandlerMiddlewareFunc func(next Handler) Handler

// CreateHandlerMiddleware implements the HandlerMiddleware interface.
func (fn HandlerMiddlewareFunc) CreateHandlerMiddleware(next Handler) Handler {
	return fn(next)
}

// MiddlewareHandler decorates a Handler with HandlerMiddleware's.
type MiddlewareHandler struct {
	handler Handler
}

// HandlerFromMiddlewares creates a new MiddlewareHandler implementing Handler that decorates finalHandler with middlewares.
func HandlerFromMiddlewares(finalHandler Handler, middlewares ...HandlerMiddleware) (*MiddlewareHandler, error) {
	if finalHandler == nil {
		return nil, errors.New("finalHandler cannot be nil")
	}

	return &MiddlewareHandler{
		handler: handlerFromMiddlewares(middlewares, finalHandler),
	}, nil
}

func (h *MiddlewareHandler) setupContext(ctx context.Context, pluginCtx PluginContext, endpoint Endpoint) context.Context {
	ctx = initErrorSource(ctx)
	ctx = WithEndpoint(ctx, endpoint)
	ctx = WithPluginContext(ctx, pluginCtx)
	ctx = WithGrafanaConfig(ctx, pluginCtx.GrafanaConfig)
	ctx = WithUser(ctx, pluginCtx.User)
	ctx = WithUserAgent(ctx, pluginCtx.UserAgent)
	return ctx
}

func (h *MiddlewareHandler) QueryData(ctx context.Context, req *QueryDataRequest) (*QueryDataResponse, error) {
	if req == nil {
		return nil, errNilRequest
	}

	ctx = h.setupContext(ctx, req.PluginContext, EndpointQueryData)
	return h.handler.QueryData(ctx, req)
}

<<<<<<< HEAD
func (h *MiddlewareHandler) QueryChunkedData(ctx context.Context, req *ChunkedDataRequest, w ChunkedDataWriter) error {
	if req == nil {
		return errNilRequest
	}

	ctx = h.setupContext(ctx, req.PluginContext, EndpointQueryData)
	handler := handlerFromMiddlewares(h.middlewares, h.finalHandler)
	return handler.QueryChunkedData(ctx, req, w)
}

func (h MiddlewareHandler) CallResource(ctx context.Context, req *CallResourceRequest, sender CallResourceResponseSender) error {
=======
func (h *MiddlewareHandler) CallResource(ctx context.Context, req *CallResourceRequest, sender CallResourceResponseSender) error {
>>>>>>> c201037a
	if req == nil {
		return errNilRequest
	}

	if sender == nil {
		return errNilSender
	}

	ctx = h.setupContext(ctx, req.PluginContext, EndpointCallResource)
	return h.handler.CallResource(ctx, req, sender)
}

func (h *MiddlewareHandler) CollectMetrics(ctx context.Context, req *CollectMetricsRequest) (*CollectMetricsResult, error) {
	if req == nil {
		return nil, errNilRequest
	}

	ctx = h.setupContext(ctx, req.PluginContext, EndpointCollectMetrics)
	return h.handler.CollectMetrics(ctx, req)
}

func (h *MiddlewareHandler) CheckHealth(ctx context.Context, req *CheckHealthRequest) (*CheckHealthResult, error) {
	if req == nil {
		return nil, errNilRequest
	}

	ctx = h.setupContext(ctx, req.PluginContext, EndpointCheckHealth)
	return h.handler.CheckHealth(ctx, req)
}

func (h *MiddlewareHandler) SubscribeStream(ctx context.Context, req *SubscribeStreamRequest) (*SubscribeStreamResponse, error) {
	if req == nil {
		return nil, errNilRequest
	}

	ctx = h.setupContext(ctx, req.PluginContext, EndpointSubscribeStream)
	return h.handler.SubscribeStream(ctx, req)
}

func (h *MiddlewareHandler) PublishStream(ctx context.Context, req *PublishStreamRequest) (*PublishStreamResponse, error) {
	if req == nil {
		return nil, errNilRequest
	}

	ctx = h.setupContext(ctx, req.PluginContext, EndpointPublishStream)
	return h.handler.PublishStream(ctx, req)
}

func (h *MiddlewareHandler) RunStream(ctx context.Context, req *RunStreamRequest, sender *StreamSender) error {
	if req == nil {
		return errNilRequest
	}

	if sender == nil {
		return errors.New("sender cannot be nil")
	}

	ctx = h.setupContext(ctx, req.PluginContext, EndpointRunStream)
	return h.handler.RunStream(ctx, req, sender)
}

func (h *MiddlewareHandler) ValidateAdmission(ctx context.Context, req *AdmissionRequest) (*ValidationResponse, error) {
	if req == nil {
		return nil, errNilRequest
	}

	ctx = h.setupContext(ctx, req.PluginContext, EndpointValidateAdmission)
	return h.handler.ValidateAdmission(ctx, req)
}

func (h *MiddlewareHandler) MutateAdmission(ctx context.Context, req *AdmissionRequest) (*MutationResponse, error) {
	if req == nil {
		return nil, errNilRequest
	}

	ctx = h.setupContext(ctx, req.PluginContext, EndpointMutateAdmission)
	return h.handler.MutateAdmission(ctx, req)
}

func (h *MiddlewareHandler) ConvertObjects(ctx context.Context, req *ConversionRequest) (*ConversionResponse, error) {
	if req == nil {
		return nil, errNilRequest
	}

	ctx = h.setupContext(ctx, req.PluginContext, EndpointConvertObjects)
	return h.handler.ConvertObjects(ctx, req)
}

func handlerFromMiddlewares(middlewares []HandlerMiddleware, finalHandler Handler) Handler {
	next := finalHandler
	for i := len(middlewares) - 1; i >= 0; i-- {
		next = middlewares[i].CreateHandlerMiddleware(next)
	}

	return next
}<|MERGE_RESOLUTION|>--- conflicted
+++ resolved
@@ -62,7 +62,6 @@
 	return h.handler.QueryData(ctx, req)
 }
 
-<<<<<<< HEAD
 func (h *MiddlewareHandler) QueryChunkedData(ctx context.Context, req *ChunkedDataRequest, w ChunkedDataWriter) error {
 	if req == nil {
 		return errNilRequest
@@ -73,10 +72,7 @@
 	return handler.QueryChunkedData(ctx, req, w)
 }
 
-func (h MiddlewareHandler) CallResource(ctx context.Context, req *CallResourceRequest, sender CallResourceResponseSender) error {
-=======
 func (h *MiddlewareHandler) CallResource(ctx context.Context, req *CallResourceRequest, sender CallResourceResponseSender) error {
->>>>>>> c201037a
 	if req == nil {
 		return errNilRequest
 	}
